--- conflicted
+++ resolved
@@ -13,12 +13,8 @@
   "license": "BSD",
   "private": true,
   "dependencies": {
-<<<<<<< HEAD
+    "command-line-args": "^3.0.1",
     "graphql": "^0.6.2",
-=======
-    "command-line-args": "^3.0.1",
-    "graphql": "^0.4.14",
->>>>>>> c7527c5c
     "request": "^2.69.0",
     "source-map-support": "^0.4.0"
   },
